--- conflicted
+++ resolved
@@ -97,15 +97,12 @@
 			"revisionTime": "2017-07-26T07:40:41Z"
 		},
 		{
-<<<<<<< HEAD
 			"checksumSHA1": "jQ7JB1XsEO3528jVoX9wKM/9wWU=",
 			"path": "github.com/c2h5oh/datasize",
 			"revision": "54516c931ae99c3c74637b9ea2390cf9a6327f26",
 			"revisionTime": "2017-05-19T14:33:21Z"
 		},
 		{
-=======
->>>>>>> e93ac7fb
 			"checksumSHA1": "CT4X4v8IlU6HBx32wucNC1R3VJE=",
 			"path": "github.com/cloudfoundry/gosigar",
 			"revision": "d9ee2f6269aeeed93de1cb3ed3ea03b80e82221e",
