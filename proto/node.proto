syntax = "proto3";

import "bid.proto";
import "deal.proto";
import "insonmnia.proto";
import "hub.proto";

package sonm;

// The SONM Local node API must also include
// the Marketplace API, but it already has been described
// into a "proto/marketplace.proto" file.

<<<<<<< HEAD

=======
>>>>>>> ddd8bf6f
// TaskManagement describe a bunch of methods
// to manage tasks running into the SONM network
service TaskManagement {
    // List produces a list of all tasks running on different SONM nodes
    rpc List(TaskListRequest) returns (TaskListReply) {}
    // Start starts a task on given resource
    rpc Start(HubStartTaskRequest) returns (HubStartTaskReply) {}
    // Status produces a task status by their ID
    rpc Status(ID) returns (TaskStatusReply) {}
    // Logs retrieves a task log (stdin/stderr) from given task
    rpc Logs(TaskLogsRequest) returns (stream TaskLogsChunk) {}
    // Stop stops a task by their IDd
    rpc Stop(ID) returns (Empty) {}
}

message TaskListRequest {
    // HubID is hub eth id;
    // If empty - collect task info from all hubs
    string hubID = 1;
}

// DealManagement describe a bunch of methods
// to manage deals made into the SONM network
service DealManagement {
    // List produces a list of all deals made by client with given ID
    rpc List(DealListRequest) returns (DealListReply) {}
    // Status produces a detailed info about deal with given ID
    rpc Status(ID) returns (Deal) {}
    // Finish finishes a deal with given ID
    rpc Finish(ID) returns (Empty) {}
}

message DealListRequest {
    string owner = 1;
    DealStatus status = 2;
}

message DealListReply {
    repeated Deal deal = 1;
}

// HubManagement describe a bunch of methods
// to manage Hub node and their Worker nodes.
// Must be called by Hub's owner.
service HubManagement {
    // Status produse a detailed info about Hub
    rpc Status (Empty) returns (HubStatusReply) {}

    // WorkersList prouces a list of connected Workers
    rpc WorkersList (Empty) returns (ListReply) {}
    // WorkersStatus produces a detailed info about a Worker with given ID
    rpc WorkerStatus (ID) returns (InfoReply) {}

    // GetRegisteredWorkers produce a list of Workers IDs allowed
    // to connect to this hub
    rpc GetRegisteredWorkers(Empty) returns (GetRegisteredWorkersReply) {}
    // RegisterWorkers allows Worker with given ID connect to Hub
    rpc RegisterWorker (ID) returns (Empty) {}
    // DeregisterWorkers deny Worker with given ID connect to Hub
    rpc DeregisterWorker (ID) returns (Empty) {}

    // Devices returns list of all available devices that this Hub awares of
    // with tieir full description.
    rpc DeviceList(Empty) returns (DevicesReply) {}
    // GetDeviceProperties allows to obtain previously assigned resource
    // properties for a given device.
    rpc GetDeviceProperties(ID) returns (GetDevicePropertiesReply) {}
    // SetDeviceProperties method allows to specify additional resource
    // properties for a device specified by its ID.
    // This may include GPU's capability to execute a well-known work such as
    // Ethereum mining etc.
    rpc SetDeviceProperties(SetDevicePropertiesRequest) returns (Empty) {}

    // GetAskPlans allows to obtain previously assigned Ask Plans from for a given worker.
    rpc GetAskPlans(Empty) returns (SlotsReply) {}
    // CreateAskPlan allows to create rules
    // for creating Ask orders on Marketplace
    rpc CreateAskPlan(Slot) returns (Empty) {}
    // RemoveAskPlan allows to remove rules
    // for creating Ask orders on Marketplace
    rpc RemoveAskPlan(Slot) returns (Empty) {}

    // List produces a list of all running tasks on the Hub
    rpc TaskList(Empty) returns (TaskListReply) {}
    // Status produces a detailed info about task on the Hub
    rpc TaskStatus(ID) returns (TaskStatusReply) {}
}<|MERGE_RESOLUTION|>--- conflicted
+++ resolved
@@ -11,10 +11,6 @@
 // the Marketplace API, but it already has been described
 // into a "proto/marketplace.proto" file.
 
-<<<<<<< HEAD
-
-=======
->>>>>>> ddd8bf6f
 // TaskManagement describe a bunch of methods
 // to manage tasks running into the SONM network
 service TaskManagement {
