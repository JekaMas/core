--- conflicted
+++ resolved
@@ -49,15 +49,9 @@
     // Virtual computer end of life (hour grained).
     Timestamp endTime = 2;
     // Buyer’s rating. Got from Buyer’s profile for BID orders rating_supplier.
-<<<<<<< HEAD
-    float buyerRating = 3;
-    // Supplier’s rating. Got from Supplier’s profile for ASK orders.
-    float supplierRating = 4;
-=======
     int64 buyerRating = 3;
     // Supplier’s rating. Got from Supplier’s profile for ASK orders.
     int64 supplierRating = 4;
->>>>>>> 85bf7c09
     // Geo represent Worker's position
     Geo geo = 5;
     // Hardware resources requirements
@@ -71,17 +65,10 @@
     string byuerID = 2;
     // Supplier's is EtherumID
     string supplierID = 3;
-<<<<<<< HEAD
-
-    // todo: duscuss
-    int64 price = 4;
-    OrderType orderType = 5;
-=======
     // Order price
     int64 price = 4;
     // Order type (Bid or Ask)
     OrderType orderType = 5;
     // Slot describe resource requiements
->>>>>>> 85bf7c09
     Slot slot = 6;
 }