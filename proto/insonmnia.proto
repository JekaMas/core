syntax = "proto3";

import "capabilities.proto";

package sonm;

message PingRequest {}

message PingReply {
    string status = 1;
}

message CPUUsage {
    uint64 total = 1;
}

message MemoryUsage {
    uint64 maxUsage = 1;
}

message NetworkUsage {
    uint64 txBytes = 1;
    uint64 rxBytes = 2;
    uint64 txPackets = 3;
    uint64 rxPackets = 4;
    uint64 txErrors = 5;
    uint64 rxErrors = 6;
    uint64 txDropped = 7;
    uint64 rxDropped = 8;
}

<<<<<<< HEAD
    map<string, stats> Stats = 1;
    Capabilities capabilities = 2;
    string name = 3;
=======
message ResourceUsage {
    CPUUsage cpu = 1;
    MemoryUsage memory = 2;
    map<string, NetworkUsage> network = 3;
}

message InfoReply {
    map<string, ResourceUsage> usage = 1;
>>>>>>> 7a0c824a
}

message StopTaskRequest {
    string id = 1;
}

message StopTaskReply {}

message TaskStatusRequest {
    string id = 1;
}

message TaskStatusReply {
    enum Status {
        UNKNOWN = 0;
        SPOOLING = 1;
        SPAWNING = 2;
        RUNNING = 3;
        FINISHED = 4;
        BROKEN = 5;
    }
    Status status = 1;
    string imageName = 2;
    string ports = 3;
    uint64 uptime = 4;
    ContainerResources resources = 5;
}

message StatusMapReply {
    map<string, TaskStatusReply> statuses = 1;
}

message ContainerResources {
    int64 memory = 1;
    int64 nanoCPUs = 2;
}

message ContainerRestartPolicy {
    string name = 1;
    uint32 maximumRetryCount = 2;
}

message TaskLogsRequest {
    enum Type {
        STDOUT = 0;
        STDERR = 1;
        BOTH = 2;
    }
    Type type = 1;
    string id = 2;
    string since = 3;
    bool addTimestamps = 4;
    bool Follow = 5;
    string Tail = 6;
    bool Details = 7;
}

message TaskLogsChunk {
    bytes data = 1;
}<|MERGE_RESOLUTION|>--- conflicted
+++ resolved
@@ -29,11 +29,6 @@
     uint64 rxDropped = 8;
 }
 
-<<<<<<< HEAD
-    map<string, stats> Stats = 1;
-    Capabilities capabilities = 2;
-    string name = 3;
-=======
 message ResourceUsage {
     CPUUsage cpu = 1;
     MemoryUsage memory = 2;
@@ -42,7 +37,8 @@
 
 message InfoReply {
     map<string, ResourceUsage> usage = 1;
->>>>>>> 7a0c824a
+    string name = 2;
+    Capabilities capabilities = 3;
 }
 
 message StopTaskRequest {
